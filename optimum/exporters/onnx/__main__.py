--- conflicted
+++ resolved
@@ -628,12 +628,8 @@
         output_names=onnx_files_subpaths,
         input_shapes=input_shapes,
         device=device,
-<<<<<<< HEAD
         dtype="fp16" if float_dtype == "fp16" else None,
-=======
-        dtype="fp16" if fp16 is True else None,
         no_dynamic_axes=no_dynamic_axes,
->>>>>>> 36790792
         model_kwargs=model_kwargs,
     )
 
